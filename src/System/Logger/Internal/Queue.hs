--- conflicted
+++ resolved
@@ -21,25 +21,17 @@
 -- Module: System.Logger.Internal.Queue
 -- Description: Queues for Usage with Yet Another Logger
 -- Copyright:
-<<<<<<< HEAD
 --     Copyright © 2016-2022 Lars Kuhtz <lakuhtz@gmail.com>
-=======
---     Copyright © 2016-2020 Lars Kuhtz <lakuhtz@gmail.com>
->>>>>>> 935045fa
 --     Copyright © 2015 PivotCloud, Inc.
 -- License: Apache-2.0
 -- Maintainer: Lars Kuhtz <lakuhtz@gmail.com>
 -- Stability: experimental
 --
 
+{-# LANGUAGE LambdaCase #-}
 {-# LANGUAGE CPP #-}
 {-# LANGUAGE FlexibleInstances #-}
 {-# LANGUAGE FunctionalDependencies #-}
-<<<<<<< HEAD
-=======
-{-# LANGUAGE LambdaCase #-}
-{-# LANGUAGE MultiParamTypeClasses #-}
->>>>>>> 935045fa
 {-# LANGUAGE RecordWildCards #-}
 {-# LANGUAGE ScopedTypeVariables #-}
 {-# LANGUAGE UnicodeSyntax #-}
