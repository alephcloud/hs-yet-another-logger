--- conflicted
+++ resolved
@@ -88,11 +88,8 @@
 import Control.Monad.Trans.Either
 import Control.Monad.Trans.State
 import Control.Monad.Trans.Trace
-<<<<<<< HEAD
+import Control.Monad.Trans.Writer
 import Control.Monad.Unicode
-=======
-import Control.Monad.Trans.Writer
->>>>>>> 215be1a3
 
 import qualified Data.CaseInsensitive as CI
 import Data.Monoid
@@ -265,62 +262,6 @@
 type LogFunction a m = LogLevel → a → m ()
 
 -- -------------------------------------------------------------------------- --
-<<<<<<< HEAD
--- Monad Logger
-
--- | Abstraction of a logger context that can be used without dependening on
--- a specific monadic context.
---
--- The 'loggerFunIO' incorporates a 'LoggerBackend'. An instance of a 'Logger'
--- is free to use a hard coded 'LoggerBackend' or to be usable with different
--- 'LoggerBackend' functions. The latter is recommended but not required.
---
--- You don't have to provide an instance of this for your logger. Instead you
--- may just provide an instance of 'MonadLog' directly. However, if you do
--- provide an instance of 'Logger' you must provide the following 'MonadLog'
--- instance for your type:
---
--- > -- Replace CTX with your logger type!
--- >
--- > instance (Show a, Typeable a, NFData a, MonadIO m) ⇒ MonadLog a (ReaderT CTX m) where
--- >     logg l m = ask ≫= \ctx → liftIO (loggerFunIO ctx l m)
--- >     withLevel level = local $ setLoggerThreshold .~ level
--- >     withLabel label = local $ setLoggerScope %~ (:) label
--- >     withPolicy policy = local $ setLoggerPolicy .~ policy
--- >
--- >     {-# INLINE logg #-}
--- >     {-# INLINE withLevel #-}
--- >     {-# INLINE withLabel #-}
--- >     {-# INLINE withPolicy #-}
---
--- If this doesn't fit your needs you may use a newtype wrapper and define
--- your own instances.
---
-class Logger ctx msg | ctx → msg where
-    loggerFunIO
-        ∷ (Show msg, Typeable msg, NFData msg)
-        ⇒ ctx
-        → LogFunctionIO msg
-
-    setLoggerLevel ∷ Setter' ctx LogLevel
-    setLoggerScope ∷ Setter' ctx LogScope
-    setLoggerPolicy ∷ Setter' ctx LogPolicy
-
-    withLoggerLevel ∷ LogLevel → ctx → (ctx → α) → α
-    withLoggerLevel level ctx f = f $ ctx & setLoggerLevel .~ level
-    {-# INLINE withLoggerLevel #-}
-
-    withLoggerLabel ∷ LogLabel → ctx → (ctx → α) → α
-    withLoggerLabel label ctx f = f $ ctx & setLoggerScope %~ (:) label
-    {-# INLINE withLoggerLabel #-}
-
-    withLoggerPolicy ∷ LogPolicy → ctx → (ctx → α) → α
-    withLoggerPolicy policy ctx f = f $ ctx & setLoggerPolicy .~ policy
-    {-# INLINE withLoggerPolicy #-}
-
--- -------------------------------------------------------------------------- --
-=======
->>>>>>> 215be1a3
 -- MonadLog
 
 class Monad m ⇒ MonadLog a m | m → a where
@@ -329,14 +270,9 @@
     withLabel ∷ LogLabel → m α → m α
     withPolicy ∷ LogPolicy → m α → m α
 
-<<<<<<< HEAD
-instance (Show a, Typeable a, NFData a, MonadIO m, Logger ctx a, MonadReader ctx m) ⇒ MonadLog a m where
-    logg l m = ask ≫= \ctx → liftIO (loggerFunIO ctx l m)
-=======
 -- Not sure if this instance is a good idea
 instance (Show a, Typeable a, NFData a, MonadIO m, LoggerCtx ctx a, MonadReader ctx m) ⇒ MonadLog a m where
-    logg l m = ask >>= \ctx → liftIO (loggerFunIO ctx l m)
->>>>>>> 215be1a3
+    logg l m = ask ≫= \ctx → liftIO (loggerFunIO ctx l m)
     withLevel level = local $ setLoggerLevel .~ level
     withLabel label = local $ setLoggerScope %~ (:) label
     withPolicy policy = local $ setLoggerPolicy .~ policy
@@ -346,23 +282,12 @@
     {-# INLINE withLabel #-}
     {-# INLINE withPolicy #-}
 
-<<<<<<< HEAD
-{- We'd like to provide this instance, but it would overlap with the unconstraint
-- instance for 'ReaderT'. Is there anything we could do about it?
--
-instance (Show a, Typeable a, NFData a, MonadIO m, Logger ctx a) ⇒ MonadLog a (ReaderT ctx m) where
-    logg l m = ask ≫= \ctx → liftIO (loggerFunIO ctx l m)
-    withLevel level inner = ask ≫= \ctx → withLoggerLevel level ctx inner
-    withLabel label inner = ask ≫= \ctx → withLoggerLabel label ctx inner
-    withPolicy policy inner = ask ≫= \ctx → withLoggerPolicy policy ctx inner
-=======
 -- Not sure if this instance is a good idea
 instance MonadLog a m ⇒ MonadLog a (ReaderT σ m) where
     logg l = lift ∘ logg l
-    withLevel level inner = liftWith (\run → withLevel level (run inner)) >>= restoreT ∘ return
-    withLabel label inner = liftWith (\run → withLabel label (run inner)) >>= restoreT ∘ return
-    withPolicy policy inner = liftWith (\run → withPolicy policy (run inner)) >>= restoreT ∘ return
->>>>>>> 215be1a3
+    withLevel level inner = liftWith (\run → withLevel level (run inner)) ≫= restoreT ∘ return
+    withLabel label inner = liftWith (\run → withLabel label (run inner)) ≫= restoreT ∘ return
+    withPolicy policy inner = liftWith (\run → withPolicy policy (run inner)) ≫= restoreT ∘ return
 
     {-# INLINE logg #-}
     {-# INLINE withLevel #-}
@@ -490,7 +415,7 @@
 runLoggerCtxT (LoggerCtxT a) = runReaderT a
 
 instance (Show a, Typeable a, NFData a, MonadIO m, LoggerCtx ctx a) ⇒ MonadLog a (LoggerCtxT ctx m) where
-    logg l m = ask >>= \ctx → liftIO (loggerFunIO ctx l m)
+    logg l m = ask ≫= \ctx → liftIO (loggerFunIO ctx l m)
     withLevel level = local $ setLoggerLevel .~ level
     withLabel label = local $ setLoggerScope %~ (:) label
     withPolicy policy = local $ setLoggerPolicy .~ policy
