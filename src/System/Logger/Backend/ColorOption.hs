--- conflicted
+++ resolved
@@ -119,11 +119,7 @@
     ∷ T.Text
         -- ^ prefix for the command line options.
     → O.Parser ColorOption
-<<<<<<< HEAD
-pColorOption_ prefix = option (eitherReader readColorOption)
-=======
 pColorOption_ prefix = option (eitherReader (readColorOption . T.pack))
->>>>>>> 935045fa
    % long (T.unpack prefix ⊕ "color")
    ⊕ short 'c'
    ⊕ help "whether to use ANSI terminal colors in the output"
