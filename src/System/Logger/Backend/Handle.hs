-- Copyright (c) 2016-2020 Lars Kuhtz <lakuhtz@gmail.com>
-- Copyright (c) 2014-2015 PivotCloud, Inc.
--
-- System.Logger.Backend.Handle
--
-- Please feel free to contact us at licensing@pivotmail.com with any
-- contributions, additions, or other feedback; we would love to hear from
-- you.
--
-- Licensed under the Apache License, Version 2.0 (the "License"); you may
-- not use this file except in compliance with the License. You may obtain a
-- copy of the License at http://www.apache.org/licenses/LICENSE-2.0
--
-- Unless required by applicable law or agreed to in writing, software
-- distributed under the License is distributed on an "AS IS" BASIS, WITHOUT
-- WARRANTIES OR CONDITIONS OF ANY KIND, either express or implied. See the
-- License for the specific language governing permissions and limitations
-- under the License.

-- |
-- Module: System.Logger.Backend.Handle
-- Description: Handle Backend for Yet Another Logger
-- Copyright:
--     Copyright (c) 2016-2020 Lars Kuhtz <lakuhtz@gmail.com>
--     Copyright (c) 2014-2015 PivotCloud, Inc.
-- License: Apache License, Version 2.0
-- Maintainer: Lars Kuhtz <lakuhtz@gmail.com>
-- Stability: experimental
--

{-# LANGUAGE CPP #-}
{-# LANGUAGE DeriveDataTypeable #-}
{-# LANGUAGE DeriveGeneric #-}
{-# LANGUAGE FlexibleContexts #-}
{-# LANGUAGE FlexibleInstances #-}
{-# LANGUAGE OverloadedStrings #-}
{-# LANGUAGE RecordWildCards #-}
{-# LANGUAGE ScopedTypeVariables #-}
{-# LANGUAGE UnicodeSyntax #-}

module System.Logger.Backend.Handle
(
-- * Handle Configuration
  LoggerHandleConfig(..)
, loggerHandleConfigText
, readLoggerHandleConfig
, validateLoggerHandleConfig
, pLoggerHandleConfig
, pLoggerHandleConfig_

-- * Backend Configuration
, HandleBackendConfig(..)
, handleBackendConfigHandle
, handleBackendConfigColor
, defaultHandleBackendConfig
, validateHandleBackendConfig
, pHandleBackendConfig
, pHandleBackendConfig_

-- * Backend Implementation
, withHandleBackend
, withHandleBackend_
, handleBackend
, handleBackend_
) where

import Configuration.Utils hiding (Error, Lens')
import Configuration.Utils.Validation

import Control.DeepSeq
import Control.Monad.Except
import Control.Monad.Trans.Control
import Control.Monad.Writer

import qualified Data.List as L
import Data.Monoid.Unicode
import Data.String
import qualified Data.Text as T
import qualified Data.Text.IO as T
import Data.Typeable

import GHC.Generics

import Lens.Micro

import qualified Options.Applicative as O

import Prelude.Unicode

import qualified System.Console.ANSI as A
import System.IO

-- internal modules

import System.Logger.Backend.ColorOption
import System.Logger.Internal
import System.Logger.Types

-- -------------------------------------------------------------------------- --
-- Handle Logger Backend Configuration

data LoggerHandleConfig
    = StdOut
    | StdErr
    | FileHandle FilePath
    deriving (Show, Read, Eq, Ord, Typeable, Generic)

instance NFData LoggerHandleConfig

readLoggerHandleConfig
    ∷ (MonadError e m, IsString e, Monoid e)
    ⇒ T.Text
    → m LoggerHandleConfig
readLoggerHandleConfig x = case T.toLower x of
    "stdout" → return StdOut
    "stderr" → return StdErr
    tx | T.take 5 tx ≡ "file:" → return . FileHandle . T.unpack $ T.drop 5 tx
    e → throwError $ "unexpected logger handle value: "
        ⊕ fromString (show e)
        ⊕ ", expected \"stdout\", \"stderr\", or \"file:<FILENAME>\""

loggerHandleConfigText
    ∷ (IsString a, Monoid a)
    ⇒ LoggerHandleConfig
    → a
loggerHandleConfigText StdOut = "stdout"
loggerHandleConfigText StdErr = "stderr"
loggerHandleConfigText (FileHandle f) = "file:" ⊕ fromString f

validateLoggerHandleConfig ∷ ConfigValidation LoggerHandleConfig λ
validateLoggerHandleConfig (FileHandle filepath) = validateFileWritable "file handle" filepath
validateLoggerHandleConfig _ = return ()

instance ToJSON LoggerHandleConfig where
    toJSON = String ∘ loggerHandleConfigText

instance FromJSON LoggerHandleConfig where
    parseJSON = withText "LoggerHandleConfig" $ either fail return ∘ readLoggerHandleConfig

pLoggerHandleConfig ∷ O.Parser LoggerHandleConfig
pLoggerHandleConfig = pLoggerHandleConfig_ ""

-- | A version of 'pLoggerHandleConfig' that takes a prefix for the
-- command line option.
--
-- @since 0.2
--
pLoggerHandleConfig_
    ∷ T.Text
        -- ^ prefix for the command line options.
    → O.Parser LoggerHandleConfig
<<<<<<< HEAD
pLoggerHandleConfig_ prefix = option (eitherReader readLoggerHandleConfig)
=======
pLoggerHandleConfig_ prefix = option (eitherReader (readLoggerHandleConfig . T.pack))
>>>>>>> 935045fa
    % long (T.unpack prefix ⊕ "logger-backend-handle")
    ⊕ metavar "stdout|stderr|file:<FILENAME>"
    ⊕ help "handle where the logs are written"

-- -------------------------------------------------------------------------- --
-- Logger Backend Configuration

-- | HandleBackendConfig
--
data HandleBackendConfig = HandleBackendConfig
    { _handleBackendConfigColor ∷ !ColorOption
    , _handleBackendConfigHandle ∷ !LoggerHandleConfig
    }
    deriving (Show, Read, Eq, Ord, Typeable, Generic)

handleBackendConfigColor ∷ Lens' HandleBackendConfig ColorOption
handleBackendConfigColor = lens _handleBackendConfigColor $ \a b → a { _handleBackendConfigColor = b }

handleBackendConfigHandle ∷ Lens' HandleBackendConfig LoggerHandleConfig
handleBackendConfigHandle = lens _handleBackendConfigHandle $ \a b → a { _handleBackendConfigHandle = b }

instance NFData HandleBackendConfig

defaultHandleBackendConfig ∷ HandleBackendConfig
defaultHandleBackendConfig = HandleBackendConfig
    { _handleBackendConfigColor = defaultColorOption
    , _handleBackendConfigHandle = StdOut
    }

validateHandleBackendConfig ∷ ConfigValidation HandleBackendConfig []
validateHandleBackendConfig HandleBackendConfig{..} = do
        validateLoggerHandleConfig _handleBackendConfigHandle
        case (_handleBackendConfigHandle, _handleBackendConfigColor) of
            (FileHandle _, ColorTrue) →
                tell ["log messages are formatted using ANSI color escape codes but are written to a file"]
            _ → return ()

instance ToJSON HandleBackendConfig where
    toJSON HandleBackendConfig{..} = object
        [ "color" .= _handleBackendConfigColor
        , "handle" .= _handleBackendConfigHandle
        ]

instance FromJSON (HandleBackendConfig → HandleBackendConfig) where
    parseJSON = withObject "HandleBackendConfig" $ \o → id
        <$< handleBackendConfigColor ..: "color" % o
        <*< handleBackendConfigHandle ..: "handle" % o

pHandleBackendConfig ∷ MParser HandleBackendConfig
pHandleBackendConfig = pHandleBackendConfig_ ""

-- | A version of 'pLoggerHandleBackendConfig' that takes a prefix for the
-- command line option.
--
-- @since 0.2
--
pHandleBackendConfig_
    ∷ T.Text
        -- ^ prefix for this and all subordinate command line options.
    → MParser HandleBackendConfig
pHandleBackendConfig_ prefix = id
    <$< handleBackendConfigColor .:: pColorOption_ prefix
    <*< handleBackendConfigHandle .:: pLoggerHandleConfig_ prefix

-- -------------------------------------------------------------------------- --
-- Backend Implementation

withHandleBackend
    ∷ (MonadIO m, MonadBaseControl IO m)
    ⇒ HandleBackendConfig
    → (LoggerBackend T.Text → m α)
    → m α
withHandleBackend = withHandleBackend_ id
{-# INLINE withHandleBackend #-}

-- | A version of 'withHandleBackend' that is generic in the type
-- of the log message.
--
-- @since 0.2.2
--
withHandleBackend_
    ∷ (MonadIO m, MonadBaseControl IO m)
    ⇒ (msg → T.Text)
        -- ^ formatting function for the log message
    → HandleBackendConfig
    → (LoggerBackend msg → m α)
    → m α
withHandleBackend_ format conf inner =
    case conf ^. handleBackendConfigHandle of
        StdErr → run stderr
        StdOut → run stdout
        FileHandle f → liftBaseOp (withFile f AppendMode) run
  where
    run h = do
        colored ← liftIO $ useColor (conf ^. handleBackendConfigColor) h
        inner $ handleBackend_ format h colored

handleBackend
    ∷ Handle
    → Bool
        -- ^ whether to use ANSI color escape codes
    → LoggerBackend T.Text
handleBackend = handleBackend_ id
{-# INLINE handleBackend #-}

-- | A version of 'handleBackend' that is generic in the type of
-- the log message.
--
-- @since 0.2.2
--
handleBackend_
    ∷ (msg → T.Text)
        -- ^ formatting function for the log message
    → Handle
    → Bool
        -- ^ whether to use ANSI color escape codes
    → LoggerBackend msg
handleBackend_ format h colored eitherMsg = do
    T.hPutStrLn h
        $ formatIso8601Milli (msg ^. logMsgTime) ⊕ " "
        ⊕ inLevelColor colored ("[" ⊕ sshow level ⊕ "] ")
        ⊕ inScopeColor colored ("[" ⊕ formatedScope ⊕ "] ")
        ⊕ (msg ^. logMsg)
  where
    msg = either id (logMsg %~ format) eitherMsg
    level = msg ^. logMsgLevel

    formatedScope = T.intercalate "|" ∘ L.map formatLabel ∘ reverse $ msg ^. logMsgScope
    formatLabel (key, val) = key ⊕ "=" ⊕ val

    inScopeColor True = inBlue
    inScopeColor False = id

    inLevelColor True = case level of
        Error → inRed
        Warn → inOrange
        Info → inGreen
        _ → id
    inLevelColor False = id

    inColor ∷ A.ColorIntensity → A.Color → T.Text → T.Text
    inColor i c t = T.pack (A.setSGRCode [A.SetColor A.Foreground i c]) ⊕ t ⊕ T.pack (A.setSGRCode [A.Reset])

    inRed ∷ T.Text → T.Text
    inRed = inColor A.Vivid A.Red

    inOrange ∷ T.Text → T.Text
    inOrange = inColor A.Dull A.Red

    inGreen ∷ T.Text → T.Text
    inGreen = inColor A.Dull A.Green

    inBlue ∷ T.Text → T.Text
    inBlue = inColor A.Dull A.Blue
{-# INLINEABLE handleBackend_ #-}<|MERGE_RESOLUTION|>--- conflicted
+++ resolved
@@ -149,11 +149,7 @@
     ∷ T.Text
         -- ^ prefix for the command line options.
     → O.Parser LoggerHandleConfig
-<<<<<<< HEAD
-pLoggerHandleConfig_ prefix = option (eitherReader readLoggerHandleConfig)
-=======
 pLoggerHandleConfig_ prefix = option (eitherReader (readLoggerHandleConfig . T.pack))
->>>>>>> 935045fa
     % long (T.unpack prefix ⊕ "logger-backend-handle")
     ⊕ metavar "stdout|stderr|file:<FILENAME>"
     ⊕ help "handle where the logs are written"
